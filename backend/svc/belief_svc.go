package svc

import (
	ai "epistemic-me-backend/ai"
	db "epistemic-me-backend/db"
	"epistemic-me-backend/svc/models"
	"fmt"
	"log"
	"reflect"

	"github.com/google/uuid"
)

const (
	LogLevelDebug = iota
	LogLevelInfo
	LogLevelWarn
	LogLevelError
)

var currentLogLevel = LogLevelInfo

type BeliefService struct {
	kvStore *db.KeyValueStore
	ai      *ai.AIHelper
}

// NewBeliefService initializes and returns a new BeliefService.
func NewBeliefService(kvStore *db.KeyValueStore, ai *ai.AIHelper) *BeliefService {
	return &BeliefService{
		kvStore: kvStore,
		ai:      ai,
	}
}

func (bsvc *BeliefService) CreateBelief(input *models.CreateBeliefInput) (*models.CreateBeliefOutput, error) {
	newBeliefId := "bi_" + uuid.New().String()

	belief := models.Belief{
		ID:      newBeliefId,
		UserID:  input.UserID,
		Content: []models.Content{{RawStr: input.BeliefContent}},
		Type:    models.Statement,
		Version: 1, // Start with version 1
	}

	err := bsvc.storeBeliefValue(input.UserID, &belief)
	if err != nil {
		return nil, err
	}

<<<<<<< HEAD
	beliefSystem, err := bsvc.getBeliefSystemFromBeliefs([]*models.Belief{&belief})
=======
	var empty_beliefs []models.Belief
	belief_system, err := bsvc.GetBeliefSystemFromBeliefs(empty_beliefs)
>>>>>>> b0095ebb
	if err != nil {
		return nil, err
	}

	return &models.CreateBeliefOutput{
		Belief:       belief,
		BeliefSystem: *beliefSystem,
	}, nil
}

func (bsvc *BeliefService) UpdateBelief(input *models.UpdateBeliefInput) (*models.UpdateBeliefOutput, error) {
	existingBelief, err := bsvc.retrieveBeliefValue(input.UserID, input.BeliefID)
	if err != nil {
		logf(LogLevelError, "Error in Retrieve: %v", err)
		return nil, err
	}

	existingBelief.Content[0].RawStr = input.UpdatedBeliefContent
	existingBelief.Version++
	existingBelief.Type = models.BeliefType(input.BeliefType)

<<<<<<< HEAD
	err = bsvc.storeBeliefValue(input.UserID, existingBelief)
	if err != nil {
		logf(LogLevelError, "Error in Store: %v", err)
		return nil, err
	}

	beliefSystem, err := bsvc.getBeliefSystemFromBeliefs([]*models.Belief{existingBelief})
=======
	// todo: @deen update temporal information

	if !input.DryRun {
		err = bsvc.kv.Store(input.UserID, existingBelief.ID, *existingBelief, int(existingBelief.Version))
		if err != nil {
			log.Printf("Error in Store: %v", err)
			return nil, err
		}
	}

	var empty_beliefs []models.Belief
	belief_system, err := bsvc.GetBeliefSystemFromBeliefs(empty_beliefs)
>>>>>>> b0095ebb
	if err != nil {
		logf(LogLevelError, "Error in getBeliefSystemFromBeliefs: %v", err)
		return nil, err
	}

	return &models.UpdateBeliefOutput{
		Belief:       *existingBelief,
		BeliefSystem: *beliefSystem,
	}, nil
}

func (bsvc *BeliefService) ListBeliefs(input *models.ListBeliefsInput) (*models.ListBeliefsOutput, error) {
	logf(LogLevelDebug, "ListBeliefs called with input: %+v", input)

	beliefSystem, err := bsvc.retrieveBeliefSystem(input.UserID)
	if err != nil {
		logf(LogLevelError, "Error in ListBeliefs: %v", err)
		return nil, fmt.Errorf("error retrieving beliefs: %v", err)
	}

	logf(LogLevelDebug, "Retrieved %d beliefs", len(beliefSystem.Beliefs))

	return &models.ListBeliefsOutput{
		BeliefSystem: *beliefSystem,
	}, nil
}

func contains(slice []string, item string) bool {
	for _, a := range slice {
		if a == item {
			return true
		}
	}
	return false
}

func (bsvc *BeliefService) getBeliefSystemFromBeliefs(beliefs []*models.Belief) (*models.BeliefSystem, error) {
	logf(LogLevelDebug, "getBeliefSystemFromBeliefs called with %d beliefs", len(beliefs))

<<<<<<< HEAD
	// TODO: Implement logic to populate observation contexts
	observationContexts := []*models.ObservationContext{}

	return &models.BeliefSystem{
		Beliefs:             beliefs,
		ObservationContexts: observationContexts,
	}, nil
}

func (bsvc *BeliefService) GetBeliefSystemDetail(input *models.GetBeliefSystemDetailInput) (*models.GetBeliefSystemDetailOutput, error) {
	logf(LogLevelDebug, "GetBeliefSystemDetail called for user: %s", input.UserID)

	beliefSystem, err := bsvc.retrieveBeliefSystem(input.UserID)
=======
	belief_system, err := bsvc.GetBeliefSystemFromBeliefs(filteredBeliefs)
>>>>>>> b0095ebb
	if err != nil {
		logf(LogLevelError, "Error in GetBeliefSystemDetail: %v", err)
		return nil, err
	}

	logf(LogLevelDebug, "Retrieved BeliefSystem: %+v", beliefSystem)
	logf(LogLevelDebug, "Number of beliefs: %d", len(beliefSystem.Beliefs))
	logf(LogLevelDebug, "Number of observation contexts: %d", len(beliefSystem.ObservationContexts))

<<<<<<< HEAD
	output := &models.GetBeliefSystemDetailOutput{
		BeliefSystem: beliefSystem,
		ExampleName:  "User's Belief System",
	}
=======
// Note this is an extremely expensive belief "materialization" over existing beleifs that should
// only be performed if necessary. todo: @deen enable a parameter to be passed in ListBeliefs that
// allows the client to control when this data is passed into the response.
func (bsvc *BeliefService) GetBeliefSystemFromBeliefs(beliefs []models.Belief) (*models.BeliefSystem, error) {
>>>>>>> b0095ebb

	return output, nil
}

func (bsvc *BeliefService) filterBeliefsByObservationContexts(beliefs []*models.Belief, contextIDs []string) []*models.Belief {
	var filteredBeliefs []*models.Belief
	for _, belief := range beliefs {
		if bsvc.beliefMatchesContexts(*belief, contextIDs) {
			filteredBeliefs = append(filteredBeliefs, belief)
		}
	}
	return filteredBeliefs
}

func (bsvc *BeliefService) beliefMatchesContexts(belief models.Belief, contextIDs []string) bool {
	for _, contextID := range contextIDs {
		for _, beliefContextID := range belief.ObservationContextIDs {
			if contextID == beliefContextID {
				return true
			}
		}
	}
	return false
}

// Add this method to BeliefService
func (bsvc *BeliefService) storeBeliefValue(userID string, belief *models.Belief) error {
	return bsvc.kvStore.Store(userID, belief.ID, *belief, int(belief.Version))
}

// Add this method to BeliefService
func (bsvc *BeliefService) retrieveBeliefValue(userID, beliefID string) (*models.Belief, error) {
	value, err := bsvc.kvStore.Retrieve(userID, beliefID)
	if err != nil {
		return nil, err
	}
	belief, ok := value.(models.Belief)
	if !ok {
		return nil, fmt.Errorf("retrieved value is not a Belief")
	}
	return &belief, nil
}

func (bsvc *BeliefService) getAllBeliefs(userID string) ([]*models.Belief, error) {
	beliefs := []*models.Belief{}

	// Use ListByType to get all Belief objects for the user
	beliefObjects, err := bsvc.kvStore.ListByType(userID, reflect.TypeOf(models.Belief{}))
	if err != nil {
		return nil, fmt.Errorf("error retrieving beliefs: %v", err)
	}

	// Convert the list of interface{} to []*models.Belief
	for _, obj := range beliefObjects {
		if belief, ok := obj.(*models.Belief); ok {
			beliefs = append(beliefs, belief)
		}
	}

	return beliefs, nil
}

func logf(level int, format string, v ...interface{}) {
	if level >= currentLogLevel {
		log.Printf(format, v...)
	}
}

// Add this method to BeliefService
func (bsvc *BeliefService) retrieveBeliefSystem(userID string) (*models.BeliefSystem, error) {
	value, err := bsvc.kvStore.Retrieve(userID, "BeliefSystemId")
	if err != nil {
		logf(LogLevelError, "Error retrieving belief system: %v", err)
		return nil, fmt.Errorf("error retrieving belief system: %v", err)
	}

	beliefSystem, ok := value.(*models.BeliefSystem)
	if !ok {
		logf(LogLevelError, "Retrieved value is not a BeliefSystem. Type: %T", value)
		return nil, fmt.Errorf("invalid belief system data type")
	}

	return beliefSystem, nil
}<|MERGE_RESOLUTION|>--- conflicted
+++ resolved
@@ -49,12 +49,10 @@
 		return nil, err
 	}
 
-<<<<<<< HEAD
+	// var empty_beliefs []models.Belief
+	// beliefSystem, err := bsvc.GetBeliefSystemFromBeliefs(empty_beliefs)
 	beliefSystem, err := bsvc.getBeliefSystemFromBeliefs([]*models.Belief{&belief})
-=======
-	var empty_beliefs []models.Belief
-	belief_system, err := bsvc.GetBeliefSystemFromBeliefs(empty_beliefs)
->>>>>>> b0095ebb
+
 	if err != nil {
 		return nil, err
 	}
@@ -76,28 +74,19 @@
 	existingBelief.Version++
 	existingBelief.Type = models.BeliefType(input.BeliefType)
 
-<<<<<<< HEAD
-	err = bsvc.storeBeliefValue(input.UserID, existingBelief)
-	if err != nil {
-		logf(LogLevelError, "Error in Store: %v", err)
-		return nil, err
-	}
-
-	beliefSystem, err := bsvc.getBeliefSystemFromBeliefs([]*models.Belief{existingBelief})
-=======
 	// todo: @deen update temporal information
-
 	if !input.DryRun {
-		err = bsvc.kv.Store(input.UserID, existingBelief.ID, *existingBelief, int(existingBelief.Version))
+		err = bsvc.storeBeliefValue(input.UserID, existingBelief)
 		if err != nil {
 			log.Printf("Error in Store: %v", err)
 			return nil, err
 		}
 	}
 
-	var empty_beliefs []models.Belief
-	belief_system, err := bsvc.GetBeliefSystemFromBeliefs(empty_beliefs)
->>>>>>> b0095ebb
+	// var empty_beliefs []models.Belief
+	// beliefSystem, err := bsvc.getBeliefSystemFromBeliefs(empty_beliefs)
+	beliefSystem, err := bsvc.getBeliefSystemFromBeliefs([]*models.Belief{existingBelief})
+
 	if err != nil {
 		logf(LogLevelError, "Error in getBeliefSystemFromBeliefs: %v", err)
 		return nil, err
@@ -118,26 +107,20 @@
 		return nil, fmt.Errorf("error retrieving beliefs: %v", err)
 	}
 
-	logf(LogLevelDebug, "Retrieved %d beliefs", len(beliefSystem.Beliefs))
+	// TODO: Filter beliefs by the IDs specified in the input
+
+	if err != nil {
+		return nil, err
+	}
 
 	return &models.ListBeliefsOutput{
 		BeliefSystem: *beliefSystem,
 	}, nil
 }
 
-func contains(slice []string, item string) bool {
-	for _, a := range slice {
-		if a == item {
-			return true
-		}
-	}
-	return false
-}
-
 func (bsvc *BeliefService) getBeliefSystemFromBeliefs(beliefs []*models.Belief) (*models.BeliefSystem, error) {
 	logf(LogLevelDebug, "getBeliefSystemFromBeliefs called with %d beliefs", len(beliefs))
 
-<<<<<<< HEAD
 	// TODO: Implement logic to populate observation contexts
 	observationContexts := []*models.ObservationContext{}
 
@@ -151,9 +134,6 @@
 	logf(LogLevelDebug, "GetBeliefSystemDetail called for user: %s", input.UserID)
 
 	beliefSystem, err := bsvc.retrieveBeliefSystem(input.UserID)
-=======
-	belief_system, err := bsvc.GetBeliefSystemFromBeliefs(filteredBeliefs)
->>>>>>> b0095ebb
 	if err != nil {
 		logf(LogLevelError, "Error in GetBeliefSystemDetail: %v", err)
 		return nil, err
@@ -163,17 +143,10 @@
 	logf(LogLevelDebug, "Number of beliefs: %d", len(beliefSystem.Beliefs))
 	logf(LogLevelDebug, "Number of observation contexts: %d", len(beliefSystem.ObservationContexts))
 
-<<<<<<< HEAD
 	output := &models.GetBeliefSystemDetailOutput{
 		BeliefSystem: beliefSystem,
 		ExampleName:  "User's Belief System",
 	}
-=======
-// Note this is an extremely expensive belief "materialization" over existing beleifs that should
-// only be performed if necessary. todo: @deen enable a parameter to be passed in ListBeliefs that
-// allows the client to control when this data is passed into the response.
-func (bsvc *BeliefService) GetBeliefSystemFromBeliefs(beliefs []models.Belief) (*models.BeliefSystem, error) {
->>>>>>> b0095ebb
 
 	return output, nil
 }
