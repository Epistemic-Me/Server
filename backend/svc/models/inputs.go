--- conflicted
+++ resolved
@@ -39,14 +39,11 @@
 	UserID      string     `json:"user_id"`
 	DialecticID string     `json:"dialectic_id"`
 	Answer      UserAnswer `json:"answer"`
-<<<<<<< HEAD
+	DryRun      bool       `json:"dry_run"`
 }
 
 // GetBeliefSystemDetailInput represents an input to get belief system details.
 type GetBeliefSystemDetailInput struct {
 	UserID                       string   `json:"user_id"`
 	CurrentObservationContextIds []string `json:"current_observation_context_ids,omitempty"`
-=======
-	DryRun      bool       `json:"dry_run"`
->>>>>>> b0095ebb
 }