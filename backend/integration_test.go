package main

import (
	"context"
	"net"
	"net/http"
	"testing"
	"time"

	pb "epistemic-me-backend/pb"
	models "epistemic-me-backend/pb/models"
	"epistemic-me-backend/pb/pbconnect"

	"connectrpc.com/connect"
	"github.com/stretchr/testify/assert"
)

// roundTripperFunc type defines a custom HTTP RoundTripper.
type roundTripperFunc func(*http.Request) (*http.Response, error)

// RoundTrip implements the RoundTripper interface for roundTripperFunc.
func (f roundTripperFunc) RoundTrip(req *http.Request) (*http.Response, error) {
	return f(req)
}

<<<<<<< HEAD
// createCustomHttpClient creates an HTTP client with custom settings.
func createCustomHttpClient() *http.Client {
	return &http.Client{
		Timeout: 10 * time.Second,
=======
func createCustomHttpClient() *http.Client {
	customHttpClient := &http.Client{
		Timeout: 10 * time.Second, // Set a 10-second timeout for all requests
>>>>>>> 8e6ff696
		Transport: &http.Transport{
			Proxy: http.ProxyFromEnvironment,
			DialContext: (&net.Dialer{
				Timeout:   30 * time.Second,
				KeepAlive: 30 * time.Second,
			}).DialContext,
			MaxIdleConns:          100,
			IdleConnTimeout:       90 * time.Second,
			TLSHandshakeTimeout:   10 * time.Second,
			ExpectContinueTimeout: 1 * time.Second,
		},
	}
}

<<<<<<< HEAD
// createServiceClient creates a new gRPC service client.
func createServiceClient(customHttpClient *http.Client) pbconnect.EpistemicMeServiceClient {
=======
>>>>>>> 8e6ff696
	clientWithHeaders := &http.Client{
		Transport: roundTripperFunc(func(req *http.Request) (*http.Response, error) {
			req.Header.Add("Origin", "http://localhost:8081")
			return customHttpClient.Do(req)
		}),
		Timeout: customHttpClient.Timeout,
	}
	return pbconnect.NewEpistemicMeServiceClient(clientWithHeaders, "http://localhost:8080")
}

<<<<<<< HEAD
// TestIntegration runs an integration test for the gRPC methods.
func TestIntegration(t *testing.T) {
	customHttpClient := createCustomHttpClient()
	client := createServiceClient(customHttpClient)
=======
	return clientWithHeaders
}

func TestIntegration(t *testing.T) {
	client := pbconnect.NewEpistemicMeServiceClient(
		createCustomHttpClient(),
		"http://localhost:8080",
	)
>>>>>>> 8e6ff696

	ctx, cancel := context.WithTimeout(context.Background(), 10*time.Second)
	defer cancel()

	// Test CreateBelief
	createBeliefReq := &pb.CreateBeliefRequest{UserId: "test-user-id", BeliefContent: "I believe that the earth revolves around the sun"}
	createBeliefResp, err := client.CreateBelief(ctx, connect.NewRequest(createBeliefReq))
	if err != nil {
		t.Fatalf("CreateBelief failed: %v %v", err, createBeliefReq.String())
	}
<<<<<<< HEAD
	assert.NotNil(t, createBeliefResp.Msg)
=======
	t.Logf("CreateBelief response: %+v\n", createBeliefResp.Msg)
>>>>>>> 8e6ff696

	// Test ListBeliefs
	listBeliefsReq := &pb.ListBeliefsRequest{UserId: "test-user-id"}
	listBeliefsResp, err := client.ListBeliefs(ctx, connect.NewRequest(listBeliefsReq))
	if err != nil {
		t.Fatalf("ListBeliefs failed: %v", err)
	}
<<<<<<< HEAD
	assert.NotNil(t, listBeliefsResp.Msg)
=======
	t.Logf("ListBeliefs response: %+v\n", listBeliefsResp.Msg)
>>>>>>> 8e6ff696

	// Test CreateDialectic
	createDialecticReq := &pb.CreateDialecticRequest{UserId: "test-user-id"}
	createDialecticResp, err := client.CreateDialectic(ctx, connect.NewRequest(createDialecticReq))
	if err != nil {
		t.Fatalf("CreateDialectic failed: %v", err)
	}
<<<<<<< HEAD
	dialecticId := createDialecticResp.Msg.DialecticId
	assert.NotEmpty(t, dialecticId)
=======
	t.Logf("CreateDialectic response: %+v\n", createDialecticResp.Msg)

	dialecticId := createDialecticResp.Msg.DialecticId
>>>>>>> 8e6ff696

	// Test ListDialectics
	listDialecticsReq := &pb.ListDialecticsRequest{UserId: "test-user-id"}
	listDialecticsResp, err := client.ListDialectics(ctx, connect.NewRequest(listDialecticsReq))
	if err != nil {
		t.Fatalf("ListDialectics failed: %v", err)
	}
<<<<<<< HEAD
	assert.NotNil(t, listDialecticsResp.Msg)
=======
	t.Logf("ListDialectics response: %+v\n", listDialecticsResp.Msg)
>>>>>>> 8e6ff696

	// Test UpdateDialectic
	ctx, cancel = context.WithTimeout(context.Background(), 30*time.Second)
	defer cancel()

	updateDialecticReq := &pb.UpdateDialecticRequest{
		DialecticId: dialecticId,
		Answer: &models.UserAnswer{
			UserAnswer:         "answer",
			CreatedAtMillisUtc: 1000,
		},
		UserId: "test-user-id",
	}

	updateDialecticResp, err := client.UpdateDialectic(ctx, connect.NewRequest(updateDialecticReq))
	if err != nil {
		t.Fatalf("UpdateDialectic failed: %v", err)
	}
<<<<<<< HEAD
	assert.NotNil(t, updateDialecticResp.Msg)
=======
	t.Logf("UpdateDialectic response: %+v\n", updateDialecticResp.Msg)
>>>>>>> 8e6ff696
}<|MERGE_RESOLUTION|>--- conflicted
+++ resolved
@@ -23,16 +23,10 @@
 	return f(req)
 }
 
-<<<<<<< HEAD
 // createCustomHttpClient creates an HTTP client with custom settings.
 func createCustomHttpClient() *http.Client {
 	return &http.Client{
-		Timeout: 10 * time.Second,
-=======
-func createCustomHttpClient() *http.Client {
-	customHttpClient := &http.Client{
 		Timeout: 10 * time.Second, // Set a 10-second timeout for all requests
->>>>>>> 8e6ff696
 		Transport: &http.Transport{
 			Proxy: http.ProxyFromEnvironment,
 			DialContext: (&net.Dialer{
@@ -47,11 +41,8 @@
 	}
 }
 
-<<<<<<< HEAD
 // createServiceClient creates a new gRPC service client.
 func createServiceClient(customHttpClient *http.Client) pbconnect.EpistemicMeServiceClient {
-=======
->>>>>>> 8e6ff696
 	clientWithHeaders := &http.Client{
 		Transport: roundTripperFunc(func(req *http.Request) (*http.Response, error) {
 			req.Header.Add("Origin", "http://localhost:8081")
@@ -62,21 +53,10 @@
 	return pbconnect.NewEpistemicMeServiceClient(clientWithHeaders, "http://localhost:8080")
 }
 
-<<<<<<< HEAD
 // TestIntegration runs an integration test for the gRPC methods.
 func TestIntegration(t *testing.T) {
 	customHttpClient := createCustomHttpClient()
 	client := createServiceClient(customHttpClient)
-=======
-	return clientWithHeaders
-}
-
-func TestIntegration(t *testing.T) {
-	client := pbconnect.NewEpistemicMeServiceClient(
-		createCustomHttpClient(),
-		"http://localhost:8080",
-	)
->>>>>>> 8e6ff696
 
 	ctx, cancel := context.WithTimeout(context.Background(), 10*time.Second)
 	defer cancel()
@@ -87,11 +67,9 @@
 	if err != nil {
 		t.Fatalf("CreateBelief failed: %v %v", err, createBeliefReq.String())
 	}
-<<<<<<< HEAD
+
 	assert.NotNil(t, createBeliefResp.Msg)
-=======
 	t.Logf("CreateBelief response: %+v\n", createBeliefResp.Msg)
->>>>>>> 8e6ff696
 
 	// Test ListBeliefs
 	listBeliefsReq := &pb.ListBeliefsRequest{UserId: "test-user-id"}
@@ -99,11 +77,9 @@
 	if err != nil {
 		t.Fatalf("ListBeliefs failed: %v", err)
 	}
-<<<<<<< HEAD
+
 	assert.NotNil(t, listBeliefsResp.Msg)
-=======
 	t.Logf("ListBeliefs response: %+v\n", listBeliefsResp.Msg)
->>>>>>> 8e6ff696
 
 	// Test CreateDialectic
 	createDialecticReq := &pb.CreateDialecticRequest{UserId: "test-user-id"}
@@ -111,14 +87,10 @@
 	if err != nil {
 		t.Fatalf("CreateDialectic failed: %v", err)
 	}
-<<<<<<< HEAD
+
 	dialecticId := createDialecticResp.Msg.DialecticId
 	assert.NotEmpty(t, dialecticId)
-=======
 	t.Logf("CreateDialectic response: %+v\n", createDialecticResp.Msg)
-
-	dialecticId := createDialecticResp.Msg.DialecticId
->>>>>>> 8e6ff696
 
 	// Test ListDialectics
 	listDialecticsReq := &pb.ListDialecticsRequest{UserId: "test-user-id"}
@@ -126,11 +98,10 @@
 	if err != nil {
 		t.Fatalf("ListDialectics failed: %v", err)
 	}
-<<<<<<< HEAD
+
 	assert.NotNil(t, listDialecticsResp.Msg)
-=======
 	t.Logf("ListDialectics response: %+v\n", listDialecticsResp.Msg)
->>>>>>> 8e6ff696
+
 
 	// Test UpdateDialectic
 	ctx, cancel = context.WithTimeout(context.Background(), 30*time.Second)
@@ -149,9 +120,7 @@
 	if err != nil {
 		t.Fatalf("UpdateDialectic failed: %v", err)
 	}
-<<<<<<< HEAD
+
 	assert.NotNil(t, updateDialecticResp.Msg)
-=======
 	t.Logf("UpdateDialectic response: %+v\n", updateDialecticResp.Msg)
->>>>>>> 8e6ff696
 }